--- conflicted
+++ resolved
@@ -25,17 +25,6 @@
 import tools
 from log import logging
 
-<<<<<<< HEAD
-=======
-import tempfile
-import os
-from subprocess import call
-import html2text
-import markdown
-import md5
-from tools import confirm
->>>>>>> d8d32f33
-
 CONSUMER_KEY = 'skaizer-1250'
 CONSUMER_SECRET = 'ed0fcc0c97c032a5'
 
@@ -45,12 +34,7 @@
     consumerSecret = CONSUMER_SECRET
     userStoreUri = "https://sandbox.evernote.com/edam/user"
     authToken = None
-<<<<<<< HEAD
-    authToken = "S=s1:U=2265a:E=13ee295740c:C=1378ae4480c:P=185:A=stepler-8439:H=8bfb5c7a5bd5517eb885034cf5d515b2"
-=======
     #authToken = "S=s1:U=2265a:E=13ee295740c:C=1378ae4480c:P=185:A=stepler-8439:H=8bfb5c7a5bd5517eb885034cf5d515b2"
-    authToken = "S=s1:U=2374b:E=13ef15cf7d7:C=13799abcbd7:P=185:A=stepler-8439:H=c9f34ca532df2df1b6593f2f504f1c5c"
->>>>>>> d8d32f33
     userStore = None
     noteStore = None
 
@@ -134,22 +118,10 @@
         if tags:
             note.tagNames = tags
 
-<<<<<<< HEAD
         if notebook:
             note.notebookGuid = notebook
 
         logging.debug("New note : %s", note)
-=======
-    def _convertToHTML(self, note):
-        note = unicode(note,"utf-8")
-        noteHTML = markdown.markdown(note)
-        return noteHTML.encode("utf-8")
-
-    def _parseNoteToMarkDown(self, note):
-        note = note.decode('utf-8')
-        txt = html2text.html2text(note)
-        return txt.encode('utf-8')
->>>>>>> d8d32f33
 
         try: 
             self.noteStore.createNote(self.authToken, note)
@@ -162,20 +134,15 @@
         if not self.noteStore:
             self.getNoteStore()
 
-<<<<<<< HEAD
         note = Types.Note()
         note.guid = guid
         if title:
             note.title = title
-=======
-        # ВНИМАНИЕ: Следующую строку надо переделать. Сейчас требуется передавать 2 аргумента функции, второй ничего не делает. Когда переделается метод, надо исправить этот кусок.
-        note = self.getNote(noteid, noteid)
->>>>>>> d8d32f33
+
 
         if content:
             note.content = content
 
-<<<<<<< HEAD
         if tags:
             note.tagNames = tags
 
@@ -203,48 +170,6 @@
             logging.error("Error: %s", str(e))
             return False
 
-=======
-        oldNote = self._parseNoteToMarkDown(note.content)
-     
-        (fd, tfn) = tempfile.mkstemp()
-        
-        os.write(fd, oldNote)
-        os.close(fd)
-        
-        # Try to find default editor in the system.
-        editor = os.environ.get("editor")
-        if not (editor):
-            editor = os.environ.get("EDITOR")
-        if not (editor):
-            # If default editor is not finded, then use nano as a default.
-            editor = "nano"
-        
-        # Make a system call to open file for editing.
-        os.system(editor + " " + tfn)
-        file = open(tfn, 'r')
-        newNote = file.read()
-
-        # Check the note is changed. If it's not, then nothing to save.
-        if md5.md5(oldNote).hexdigest() != md5.md5(newNote).hexdigest():
-
-            # Convert markdown to HTML.
-            noteContent = self._wrapNotetoHTML(newNote)
-            try:
-                # Try to submit changes.
-                note.content = noteContent
-                # Upload changes
-                self.noteStore.updateNote(self.authToken, note)
-            except:
-                # If it's an error we can edit our note again.
-                if confirm("Your XML is not correct. Edit again?"):
-                    self.editNote(noteid)
-        else:
-            print "Note wasn't edited. Nothing to save."
-
-gn = GeekNote()
-gn.getNoteStore()
-gn.editNote("Test")
->>>>>>> d8d32f33
 
 class Notes(object):
     """Работа с заметками"""
