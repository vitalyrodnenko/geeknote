# -*- coding: utf-8 -*-

import os, sys
import datetime
import pickle

from sqlalchemy import *
from sqlalchemy.orm import *
from sqlalchemy.ext.declarative import declarative_base
from sqlalchemy.orm import sessionmaker

import logging
import config

db_path = os.path.join(config.APP_DIR, 'database.db')
engine = create_engine('sqlite:///' + db_path)
Base = declarative_base()

class Userprop(Base):
    __tablename__ = 'user_props'

    id = Column(Integer, primary_key=True)
    key = Column(String(255))
    value = Column(PickleType())

    def __init__(self, key, value):
        self.key = key
        self.value = value

    def __repr__(self):
        return "<Userprop('{0}','{1})>".format(self.key, self.value)
        
class Setting(Base):
    __tablename__ = 'settings'

    id = Column(Integer, primary_key=True)
    key = Column(String(255))
    value = Column(String(1000))
    
    def __init__(self, key, value):
        self.key = key
        self.value = value

    def __repr__(self):
        return "<Setting('{0}','{1})>".format(self.key, self.value)
        
class Notebook(Base):
    __tablename__ = 'notebooks'

    id = Column(Integer, primary_key=True)
    name = Column(String(255))
    guid = Column(String(1000))
    timestamp = Column(DateTime(), nullable = False)

    def __init__(self, guid, name):
        self.guid = guid
        self.name = name
        self.timestamp = datetime.datetime.now()

    def __repr__(self):
        return "<Notebook('{0}')>".format(self.name)
        
class Tag(Base):
    __tablename__ = 'tags'

    id = Column(Integer, primary_key=True)
    tag = Column(String(255))
    guid = Column(String(1000))
    timestamp = Column(DateTime(), nullable = False)

    def __init__(self, guid, tag):
        self.guid = guid
        self.tag = tag
        self.timestamp = datetime.datetime.now()

    def __repr__(self):
        return "<Tag('{0}')>".format(self.tag)

class Search(Base):
    __tablename__ = 'search'

    id = Column(Integer, primary_key=True)
    search_obj = Column(PickleType())
    timestamp = Column(DateTime(), nullable = False)

    def __init__(self, search_obj):
        self.search_obj = search_obj
        self.timestamp = datetime.datetime.now()

    def __repr__(self):
        return "<Search('{0}')>".format(self.timestamp)
<<<<<<< HEAD
=======

class SyncItem(Base):
    __tablename__ = 'sync_items'

    id = Column(Integer, primary_key=True)
    path = Column(String(1000), nullable = False)
    file = Column(String(1000), nullable = False)
    note_guid = Column(String(1000), nullable = False)

    def __init__(self, path, file, note_guid):
        self.path = path
        self.file = file
        self.note_guid = note_guid

    def __repr__(self):
        return "<SyncItem('{0} - {1}')>".format(os.path.join(self.path, self.file), self.note_guid)   
>>>>>>> b07053e0

class Storage(object):
    """
    Class for using database.
    """
    session = None
    
    def __init__(self):
        logging.debug("Storage engine : %s", engine)
        Base.metadata.create_all(engine) 
        Session = sessionmaker(bind=engine)
        self.session = Session()
        
    def logging(func):
        def wrapper(*args, **kwargs):
            try:
                return func(*args, **kwargs)
            except Exception, e:
                logging.error("%s : %s", func.__name__, str(e))
                return False
        return wrapper
        
    @logging  
    def createUser(self, oAuthToken, info_obj):
        """
        Create user. oAuthToken must be not empty string
        info_obj must be not empty string
        Previous user and user's properties will be removed
        return True if all done
        return False if something wrong
        """
        if not oAuthToken:
            raise Exception("Empty oAuth token")

        if not info_obj:
            raise Exception("Empty user info")
            
        for item in self.session.query(Userprop).all():
            self.session.delete(item)
        
        self.setUserprop('oAuthToken', oAuthToken)
        self.setUserprop('info', info_obj)
        
        return True

    @logging  
    def removeUser(self):
        """
        Remove user.
        return True if all done
        return False if something wrong
        """
        for item in self.session.query(Userprop).all():
            self.session.delete(item)
        self.session.commit()
        return True
    
    @logging   
    def getUserToken(self):
        """
        Get user's oAuth token
        return oAuth token if it exists
        return None if there is not oAuth token yet
        return False if something wrong
        """
        return self.getUserprop('oAuthToken')


    @logging   
    def getUserInfo(self):
        """
        Get user's oAuth token
        return oAuth token if it exists
        return None if there is not oAuth token yet
        return False if something wrong
        """
        return self.getUserprop('info')
    
    @logging   
    def getUserprops(self):
        """
        Get all user's properties
        return list of dict if all done
        return [] there are not any user's properties yet
        return False if something wrong
        """
        props = self.session.query(Userprop).all()
        return [{item.key: pickle.loads(item.value)} for item in props]
    
    @logging   
    def getUserprop(self, key):
        """
        Get user's property by key
        return property's value
        return False if something wrong
        """
        instance = self.session.query(Userprop).filter_by(key=key).first()
        if instance:
            return pickle.loads(instance.value)
        else:
            return None
    
    @logging   
    def setUserprop(self, key, value):
        """
        Set single user's property. User's property must have key and value
        return True if all done
        return False if something wrong
        """
        value = pickle.dumps(value)

        instance = self.session.query(Userprop).filter_by(key=key).first()
        if instance:
            instance.value = value
        else:
            instance = Userprop(key, value)
            self.session.add(instance)
        
        self.session.commit()
        return True
    
    @logging   
    def setSettings(self, settings):
        """
        Set multuple settings. Settings must be an instanse dict
        return True if all done
        return False if something wrong
        """
        if not isinstance(settings, dict):
            raise Exception("Wrong settings")
        
        for key in settings.keys():
            if not settings[key]:
                raise Exception("Wrong setting's item")
                
            instance = self.session.query(Setting).filter_by(key=key).first()
            if instance:
                instance.value = pickle.dumps(settings[key])
            else:
                instance = Setting(key, pickle.dumps(settings[key]))
                self.session.add(instance)
        
        self.session.commit()
        return True
    
    @logging   
    def getSettings(self):
        """
        Get all settings
        return list of dict if all done
        return [] there are not any settings yet
        return False if something wrong
        """
        settings = self.session.query(Setting).all()
        result = {}
        for item in settings:
            result[item.key] = item.value
        return result
    
    @logging   
    def setSetting(self, key, value):
        """
        Set single setting. Settings must have key and value
        return True if all done
        return False if something wrong
        """
        instance = self.session.query(Setting).filter_by(key=key).first()
        if instance:
            instance.value = value
        else:
            instance = Setting(key, value)
            self.session.add(instance)
        
        self.session.commit()
        return True
    
    @logging   
    def getSetting(self, key):
        """
        Get setting by key
        return setting's value
        return False if something wrong
        """
        instance = self.session.query(Setting).filter_by(key=key).first()
        if instance:
            return instance.value
        else:
            return None
    
    @logging   
    def setTags(self, tags):
        """
        Set tags. Tags must be an instanse of dict
        Previous tags items will be removed
        return True if all done
        return False if something wrong
        """
        if not isinstance(tags, dict):
            raise Exception("Wrong tags")
            
        for item in self.session.query(Tag).all():
            self.session.delete(item)
        
        for key in tags.keys():
            if not tags[key]:
                raise Exception("Wrong tag's item")
                
            instance = Tag(key, tags[key])
            self.session.add(instance)
        
        self.session.commit()
        return True
    
    @logging   
    def getTags(self):
        """
        Get all tags
        return list of dicts of tags if all done
        return [] there are not any tags yet
        return False if something wrong
        """
        tags = self.session.query(Tag).all()
        result = {}
        for item in tags:
            result[item.guid] = item.tag
        return result
    
    @logging   
    def setNotebooks(self, notebooks):
        """
        Set notebooks. Notebooks must be an instanse of dict
        Previous notebooks items will be removed
        return True if all done
        return False if something wrong
        """
        if not isinstance(notebooks, dict):
            raise Exception("Wrong notebooks")
            
        for item in self.session.query(Notebook).all():
            self.session.delete(item)
        
        for key in notebooks.keys():
            if not notebooks[key]:
                raise Exception("Wrong notebook's item")
                
            instance = Notebook(key, notebooks[key])
            self.session.add(instance)
        
        self.session.commit()
        return True
    
    @logging   
    def getNotebooks(self):
        """
        Get all notebooks
        return list of notebooks if all done
        return [] there are not any notebooks yet
        return False if something wrong
        """
        notebooks = self.session.query(Notebook).all()
        result = {}
        for item in notebooks:
            result[item.guid] = item.name
        return result
        
    @logging
    def setSearch(self, search_obj):
        """
        Set searching.
        Previous searching items will be removed
        return True if all done
        return False if something wrong
        """            
        for item in self.session.query(Search).all():
            self.session.delete(item)
            
        search = pickle.dumps(search_obj)
        instance = Search(search)
        self.session.add(instance)
        
        self.session.commit()
        return True
    
    @logging   
    def getSearch(self):
        """
        Get last searching
        return list of dicts of last searching if all done
        return [] there are not any searching yet
        return False if something wrong
        """
        search = self.session.query(Search).first()
<<<<<<< HEAD
        return pickle.loads(search.search_obj)
=======
        return pickle.loads(search.search_obj)

    @logging   
    def setSyncitem(self, path, file, note_guid):
        """
        Set sync item. Sync item must have path, file, and note_guid
        return True if all done
        return False if something wrong
        """
        instance = self.session.query(SyncItem).filter_by(path=path, file=file).first()
        if instance:
            instance.note_guid = note_guid
        else:
            instance = SyncItem(path, file, note_guid)
            self.session.add(instance)
        
        self.session.commit()
        return True
    
    @logging   
    def getSyncitem(self, path, file):
        """
        Get sync item by path, file
        return note_guid
        return None if there is not guid path, file
        return False if something wrong
        """
        instance = self.session.query(SyncItem).filter_by(path=path, file=file).first()
        if instance:
            return instance.note_guid
        else:
            return None

    @logging   
    def getSyncitems(self, path):
        """
        Get all sync items
        return list of sync items if all done
        return [] there are not any sync item yet
        return False if something wrong
        """
        items = self.session.query(SyncItem).filter_by(path=path)
        result = {}
        for item in items:
            key = os.path.join(item.path, item.file)
            result[key] = item.note_guid
        return result

    @logging   
    def getAllSyncitems(self):
        """
        Get all sync items
        return list of sync items if all done
        return [] there are not any sync item yet
        return False if something wrong
        """
        items = self.session.query(SyncItem).all()
        result = {}
        for item in items:
            key = os.path.join(item.path, item.file)
            result[key] = item.note_guid
        return result

    @logging  
    def removeSyncitem(self, path, file):
        """
        Remove sync item.
        return True if all done
        return False if something wrong
        """
        instance = self.session.query(SyncItem).filter_by(path=path, file=file).first()
        if instance:
            self.session.delete(instance)
            return True
        else:
            raise Exception("File path '{0}' does not exist in data base.".format(os.path.join(item.path, item.file)))

    @logging  
    def removeSyncitemByGuid(self, note_guid):
        """
        Remove sync item.
        return True if all done
        return False if something wrong
        """
        instance = self.session.query(SyncItem).filter_by(note_guid=guid).first()
        if instance:
            self.session.delete(instance)
            return True
        else:
            raise Exception("Note guid '{0}' does not exist in data base.".format(note_guid))
    
>>>>>>> b07053e0
<|MERGE_RESOLUTION|>--- conflicted
+++ resolved
@@ -1,497 +1,384 @@
-# -*- coding: utf-8 -*-
-
-import os, sys
-import datetime
-import pickle
-
-from sqlalchemy import *
-from sqlalchemy.orm import *
-from sqlalchemy.ext.declarative import declarative_base
-from sqlalchemy.orm import sessionmaker
-
-import logging
-import config
-
-db_path = os.path.join(config.APP_DIR, 'database.db')
-engine = create_engine('sqlite:///' + db_path)
-Base = declarative_base()
-
-class Userprop(Base):
-    __tablename__ = 'user_props'
-
-    id = Column(Integer, primary_key=True)
-    key = Column(String(255))
-    value = Column(PickleType())
-
-    def __init__(self, key, value):
-        self.key = key
-        self.value = value
-
-    def __repr__(self):
-        return "<Userprop('{0}','{1})>".format(self.key, self.value)
-        
-class Setting(Base):
-    __tablename__ = 'settings'
-
-    id = Column(Integer, primary_key=True)
-    key = Column(String(255))
-    value = Column(String(1000))
-    
-    def __init__(self, key, value):
-        self.key = key
-        self.value = value
-
-    def __repr__(self):
-        return "<Setting('{0}','{1})>".format(self.key, self.value)
-        
-class Notebook(Base):
-    __tablename__ = 'notebooks'
-
-    id = Column(Integer, primary_key=True)
-    name = Column(String(255))
-    guid = Column(String(1000))
-    timestamp = Column(DateTime(), nullable = False)
-
-    def __init__(self, guid, name):
-        self.guid = guid
-        self.name = name
-        self.timestamp = datetime.datetime.now()
-
-    def __repr__(self):
-        return "<Notebook('{0}')>".format(self.name)
-        
-class Tag(Base):
-    __tablename__ = 'tags'
-
-    id = Column(Integer, primary_key=True)
-    tag = Column(String(255))
-    guid = Column(String(1000))
-    timestamp = Column(DateTime(), nullable = False)
-
-    def __init__(self, guid, tag):
-        self.guid = guid
-        self.tag = tag
-        self.timestamp = datetime.datetime.now()
-
-    def __repr__(self):
-        return "<Tag('{0}')>".format(self.tag)
-
-class Search(Base):
-    __tablename__ = 'search'
-
-    id = Column(Integer, primary_key=True)
-    search_obj = Column(PickleType())
-    timestamp = Column(DateTime(), nullable = False)
-
-    def __init__(self, search_obj):
-        self.search_obj = search_obj
-        self.timestamp = datetime.datetime.now()
-
-    def __repr__(self):
-        return "<Search('{0}')>".format(self.timestamp)
-<<<<<<< HEAD
-=======
-
-class SyncItem(Base):
-    __tablename__ = 'sync_items'
-
-    id = Column(Integer, primary_key=True)
-    path = Column(String(1000), nullable = False)
-    file = Column(String(1000), nullable = False)
-    note_guid = Column(String(1000), nullable = False)
-
-    def __init__(self, path, file, note_guid):
-        self.path = path
-        self.file = file
-        self.note_guid = note_guid
-
-    def __repr__(self):
-        return "<SyncItem('{0} - {1}')>".format(os.path.join(self.path, self.file), self.note_guid)   
->>>>>>> b07053e0
-
-class Storage(object):
-    """
-    Class for using database.
-    """
-    session = None
-    
-    def __init__(self):
-        logging.debug("Storage engine : %s", engine)
-        Base.metadata.create_all(engine) 
-        Session = sessionmaker(bind=engine)
-        self.session = Session()
-        
-    def logging(func):
-        def wrapper(*args, **kwargs):
-            try:
-                return func(*args, **kwargs)
-            except Exception, e:
-                logging.error("%s : %s", func.__name__, str(e))
-                return False
-        return wrapper
-        
-    @logging  
-    def createUser(self, oAuthToken, info_obj):
-        """
-        Create user. oAuthToken must be not empty string
-        info_obj must be not empty string
-        Previous user and user's properties will be removed
-        return True if all done
-        return False if something wrong
-        """
-        if not oAuthToken:
-            raise Exception("Empty oAuth token")
-
-        if not info_obj:
-            raise Exception("Empty user info")
-            
-        for item in self.session.query(Userprop).all():
-            self.session.delete(item)
-        
-        self.setUserprop('oAuthToken', oAuthToken)
-        self.setUserprop('info', info_obj)
-        
-        return True
-
-    @logging  
-    def removeUser(self):
-        """
-        Remove user.
-        return True if all done
-        return False if something wrong
-        """
-        for item in self.session.query(Userprop).all():
-            self.session.delete(item)
-        self.session.commit()
-        return True
-    
-    @logging   
-    def getUserToken(self):
-        """
-        Get user's oAuth token
-        return oAuth token if it exists
-        return None if there is not oAuth token yet
-        return False if something wrong
-        """
-        return self.getUserprop('oAuthToken')
-
-
-    @logging   
-    def getUserInfo(self):
-        """
-        Get user's oAuth token
-        return oAuth token if it exists
-        return None if there is not oAuth token yet
-        return False if something wrong
-        """
-        return self.getUserprop('info')
-    
-    @logging   
-    def getUserprops(self):
-        """
-        Get all user's properties
-        return list of dict if all done
-        return [] there are not any user's properties yet
-        return False if something wrong
-        """
-        props = self.session.query(Userprop).all()
-        return [{item.key: pickle.loads(item.value)} for item in props]
-    
-    @logging   
-    def getUserprop(self, key):
-        """
-        Get user's property by key
-        return property's value
-        return False if something wrong
-        """
-        instance = self.session.query(Userprop).filter_by(key=key).first()
-        if instance:
-            return pickle.loads(instance.value)
-        else:
-            return None
-    
-    @logging   
-    def setUserprop(self, key, value):
-        """
-        Set single user's property. User's property must have key and value
-        return True if all done
-        return False if something wrong
-        """
-        value = pickle.dumps(value)
-
-        instance = self.session.query(Userprop).filter_by(key=key).first()
-        if instance:
-            instance.value = value
-        else:
-            instance = Userprop(key, value)
-            self.session.add(instance)
-        
-        self.session.commit()
-        return True
-    
-    @logging   
-    def setSettings(self, settings):
-        """
-        Set multuple settings. Settings must be an instanse dict
-        return True if all done
-        return False if something wrong
-        """
-        if not isinstance(settings, dict):
-            raise Exception("Wrong settings")
-        
-        for key in settings.keys():
-            if not settings[key]:
-                raise Exception("Wrong setting's item")
-                
-            instance = self.session.query(Setting).filter_by(key=key).first()
-            if instance:
-                instance.value = pickle.dumps(settings[key])
-            else:
-                instance = Setting(key, pickle.dumps(settings[key]))
-                self.session.add(instance)
-        
-        self.session.commit()
-        return True
-    
-    @logging   
-    def getSettings(self):
-        """
-        Get all settings
-        return list of dict if all done
-        return [] there are not any settings yet
-        return False if something wrong
-        """
-        settings = self.session.query(Setting).all()
-        result = {}
-        for item in settings:
-            result[item.key] = item.value
-        return result
-    
-    @logging   
-    def setSetting(self, key, value):
-        """
-        Set single setting. Settings must have key and value
-        return True if all done
-        return False if something wrong
-        """
-        instance = self.session.query(Setting).filter_by(key=key).first()
-        if instance:
-            instance.value = value
-        else:
-            instance = Setting(key, value)
-            self.session.add(instance)
-        
-        self.session.commit()
-        return True
-    
-    @logging   
-    def getSetting(self, key):
-        """
-        Get setting by key
-        return setting's value
-        return False if something wrong
-        """
-        instance = self.session.query(Setting).filter_by(key=key).first()
-        if instance:
-            return instance.value
-        else:
-            return None
-    
-    @logging   
-    def setTags(self, tags):
-        """
-        Set tags. Tags must be an instanse of dict
-        Previous tags items will be removed
-        return True if all done
-        return False if something wrong
-        """
-        if not isinstance(tags, dict):
-            raise Exception("Wrong tags")
-            
-        for item in self.session.query(Tag).all():
-            self.session.delete(item)
-        
-        for key in tags.keys():
-            if not tags[key]:
-                raise Exception("Wrong tag's item")
-                
-            instance = Tag(key, tags[key])
-            self.session.add(instance)
-        
-        self.session.commit()
-        return True
-    
-    @logging   
-    def getTags(self):
-        """
-        Get all tags
-        return list of dicts of tags if all done
-        return [] there are not any tags yet
-        return False if something wrong
-        """
-        tags = self.session.query(Tag).all()
-        result = {}
-        for item in tags:
-            result[item.guid] = item.tag
-        return result
-    
-    @logging   
-    def setNotebooks(self, notebooks):
-        """
-        Set notebooks. Notebooks must be an instanse of dict
-        Previous notebooks items will be removed
-        return True if all done
-        return False if something wrong
-        """
-        if not isinstance(notebooks, dict):
-            raise Exception("Wrong notebooks")
-            
-        for item in self.session.query(Notebook).all():
-            self.session.delete(item)
-        
-        for key in notebooks.keys():
-            if not notebooks[key]:
-                raise Exception("Wrong notebook's item")
-                
-            instance = Notebook(key, notebooks[key])
-            self.session.add(instance)
-        
-        self.session.commit()
-        return True
-    
-    @logging   
-    def getNotebooks(self):
-        """
-        Get all notebooks
-        return list of notebooks if all done
-        return [] there are not any notebooks yet
-        return False if something wrong
-        """
-        notebooks = self.session.query(Notebook).all()
-        result = {}
-        for item in notebooks:
-            result[item.guid] = item.name
-        return result
-        
-    @logging
-    def setSearch(self, search_obj):
-        """
-        Set searching.
-        Previous searching items will be removed
-        return True if all done
-        return False if something wrong
-        """            
-        for item in self.session.query(Search).all():
-            self.session.delete(item)
-            
-        search = pickle.dumps(search_obj)
-        instance = Search(search)
-        self.session.add(instance)
-        
-        self.session.commit()
-        return True
-    
-    @logging   
-    def getSearch(self):
-        """
-        Get last searching
-        return list of dicts of last searching if all done
-        return [] there are not any searching yet
-        return False if something wrong
-        """
-        search = self.session.query(Search).first()
-<<<<<<< HEAD
-        return pickle.loads(search.search_obj)
-=======
-        return pickle.loads(search.search_obj)
-
-    @logging   
-    def setSyncitem(self, path, file, note_guid):
-        """
-        Set sync item. Sync item must have path, file, and note_guid
-        return True if all done
-        return False if something wrong
-        """
-        instance = self.session.query(SyncItem).filter_by(path=path, file=file).first()
-        if instance:
-            instance.note_guid = note_guid
-        else:
-            instance = SyncItem(path, file, note_guid)
-            self.session.add(instance)
-        
-        self.session.commit()
-        return True
-    
-    @logging   
-    def getSyncitem(self, path, file):
-        """
-        Get sync item by path, file
-        return note_guid
-        return None if there is not guid path, file
-        return False if something wrong
-        """
-        instance = self.session.query(SyncItem).filter_by(path=path, file=file).first()
-        if instance:
-            return instance.note_guid
-        else:
-            return None
-
-    @logging   
-    def getSyncitems(self, path):
-        """
-        Get all sync items
-        return list of sync items if all done
-        return [] there are not any sync item yet
-        return False if something wrong
-        """
-        items = self.session.query(SyncItem).filter_by(path=path)
-        result = {}
-        for item in items:
-            key = os.path.join(item.path, item.file)
-            result[key] = item.note_guid
-        return result
-
-    @logging   
-    def getAllSyncitems(self):
-        """
-        Get all sync items
-        return list of sync items if all done
-        return [] there are not any sync item yet
-        return False if something wrong
-        """
-        items = self.session.query(SyncItem).all()
-        result = {}
-        for item in items:
-            key = os.path.join(item.path, item.file)
-            result[key] = item.note_guid
-        return result
-
-    @logging  
-    def removeSyncitem(self, path, file):
-        """
-        Remove sync item.
-        return True if all done
-        return False if something wrong
-        """
-        instance = self.session.query(SyncItem).filter_by(path=path, file=file).first()
-        if instance:
-            self.session.delete(instance)
-            return True
-        else:
-            raise Exception("File path '{0}' does not exist in data base.".format(os.path.join(item.path, item.file)))
-
-    @logging  
-    def removeSyncitemByGuid(self, note_guid):
-        """
-        Remove sync item.
-        return True if all done
-        return False if something wrong
-        """
-        instance = self.session.query(SyncItem).filter_by(note_guid=guid).first()
-        if instance:
-            self.session.delete(instance)
-            return True
-        else:
-            raise Exception("Note guid '{0}' does not exist in data base.".format(note_guid))
-    
->>>>>>> b07053e0
+# -*- coding: utf-8 -*-
+
+import os, sys
+import datetime
+import pickle
+
+from sqlalchemy import *
+from sqlalchemy.orm import *
+from sqlalchemy.ext.declarative import declarative_base
+from sqlalchemy.orm import sessionmaker
+
+import logging
+import config
+
+db_path = os.path.join(config.APP_DIR, 'database.db')
+engine = create_engine('sqlite:///' + db_path)
+Base = declarative_base()
+
+class Userprop(Base):
+    __tablename__ = 'user_props'
+
+    id = Column(Integer, primary_key=True)
+    key = Column(String(255))
+    value = Column(PickleType())
+
+    def __init__(self, key, value):
+        self.key = key
+        self.value = value
+
+    def __repr__(self):
+        return "<Userprop('{0}','{1})>".format(self.key, self.value)
+        
+class Setting(Base):
+    __tablename__ = 'settings'
+
+    id = Column(Integer, primary_key=True)
+    key = Column(String(255))
+    value = Column(String(1000))
+    
+    def __init__(self, key, value):
+        self.key = key
+        self.value = value
+
+    def __repr__(self):
+        return "<Setting('{0}','{1})>".format(self.key, self.value)
+        
+class Notebook(Base):
+    __tablename__ = 'notebooks'
+
+    id = Column(Integer, primary_key=True)
+    name = Column(String(255))
+    guid = Column(String(1000))
+    timestamp = Column(DateTime(), nullable = False)
+
+    def __init__(self, guid, name):
+        self.guid = guid
+        self.name = name
+        self.timestamp = datetime.datetime.now()
+
+    def __repr__(self):
+        return "<Notebook('{0}')>".format(self.name)
+        
+class Tag(Base):
+    __tablename__ = 'tags'
+
+    id = Column(Integer, primary_key=True)
+    tag = Column(String(255))
+    guid = Column(String(1000))
+    timestamp = Column(DateTime(), nullable = False)
+
+    def __init__(self, guid, tag):
+        self.guid = guid
+        self.tag = tag
+        self.timestamp = datetime.datetime.now()
+
+    def __repr__(self):
+        return "<Tag('{0}')>".format(self.tag)
+
+class Search(Base):
+    __tablename__ = 'search'
+
+    id = Column(Integer, primary_key=True)
+    search_obj = Column(PickleType())
+    timestamp = Column(DateTime(), nullable = False)
+
+    def __init__(self, search_obj):
+        self.search_obj = search_obj
+        self.timestamp = datetime.datetime.now()
+
+    def __repr__(self):
+        return "<Search('{0}')>".format(self.timestamp)
+
+class Storage(object):
+    """
+    Class for using database.
+    """
+    session = None
+    
+    def __init__(self):
+        logging.debug("Storage engine : %s", engine)
+        Base.metadata.create_all(engine) 
+        Session = sessionmaker(bind=engine)
+        self.session = Session()
+        
+    def logging(func):
+        def wrapper(*args, **kwargs):
+            try:
+                return func(*args, **kwargs)
+            except Exception, e:
+                logging.error("%s : %s", func.__name__, str(e))
+                return False
+        return wrapper
+        
+    @logging  
+    def createUser(self, oAuthToken, info_obj):
+        """
+        Create user. oAuthToken must be not empty string
+        info_obj must be not empty string
+        Previous user and user's properties will be removed
+        return True if all done
+        return False if something wrong
+        """
+        if not oAuthToken:
+            raise Exception("Empty oAuth token")
+
+        if not info_obj:
+            raise Exception("Empty user info")
+            
+        for item in self.session.query(Userprop).all():
+            self.session.delete(item)
+        
+        self.setUserprop('oAuthToken', oAuthToken)
+        self.setUserprop('info', info_obj)
+        
+        return True
+
+    @logging  
+    def removeUser(self):
+        """
+        Remove user.
+        return True if all done
+        return False if something wrong
+        """
+        for item in self.session.query(Userprop).all():
+            self.session.delete(item)
+        self.session.commit()
+        return True
+    
+    @logging   
+    def getUserToken(self):
+        """
+        Get user's oAuth token
+        return oAuth token if it exists
+        return None if there is not oAuth token yet
+        return False if something wrong
+        """
+        return self.getUserprop('oAuthToken')
+
+
+    @logging   
+    def getUserInfo(self):
+        """
+        Get user's oAuth token
+        return oAuth token if it exists
+        return None if there is not oAuth token yet
+        return False if something wrong
+        """
+        return self.getUserprop('info')
+    
+    @logging   
+    def getUserprops(self):
+        """
+        Get all user's properties
+        return list of dict if all done
+        return [] there are not any user's properties yet
+        return False if something wrong
+        """
+        props = self.session.query(Userprop).all()
+        return [{item.key: pickle.loads(item.value)} for item in props]
+    
+    @logging   
+    def getUserprop(self, key):
+        """
+        Get user's property by key
+        return property's value
+        return False if something wrong
+        """
+        instance = self.session.query(Userprop).filter_by(key=key).first()
+        if instance:
+            return pickle.loads(instance.value)
+        else:
+            return None
+    
+    @logging   
+    def setUserprop(self, key, value):
+        """
+        Set single user's property. User's property must have key and value
+        return True if all done
+        return False if something wrong
+        """
+        value = pickle.dumps(value)
+
+        instance = self.session.query(Userprop).filter_by(key=key).first()
+        if instance:
+            instance.value = value
+        else:
+            instance = Userprop(key, value)
+            self.session.add(instance)
+        
+        self.session.commit()
+        return True
+    
+    @logging   
+    def setSettings(self, settings):
+        """
+        Set multuple settings. Settings must be an instanse dict
+        return True if all done
+        return False if something wrong
+        """
+        if not isinstance(settings, dict):
+            raise Exception("Wrong settings")
+        
+        for key in settings.keys():
+            if not settings[key]:
+                raise Exception("Wrong setting's item")
+                
+            instance = self.session.query(Setting).filter_by(key=key).first()
+            if instance:
+                instance.value = pickle.dumps(settings[key])
+            else:
+                instance = Setting(key, pickle.dumps(settings[key]))
+                self.session.add(instance)
+        
+        self.session.commit()
+        return True
+    
+    @logging   
+    def getSettings(self):
+        """
+        Get all settings
+        return list of dict if all done
+        return [] there are not any settings yet
+        return False if something wrong
+        """
+        settings = self.session.query(Setting).all()
+        result = {}
+        for item in settings:
+            result[item.key] = item.value
+        return result
+    
+    @logging   
+    def setSetting(self, key, value):
+        """
+        Set single setting. Settings must have key and value
+        return True if all done
+        return False if something wrong
+        """
+        instance = self.session.query(Setting).filter_by(key=key).first()
+        if instance:
+            instance.value = value
+        else:
+            instance = Setting(key, value)
+            self.session.add(instance)
+        
+        self.session.commit()
+        return True
+    
+    @logging   
+    def getSetting(self, key):
+        """
+        Get setting by key
+        return setting's value
+        return False if something wrong
+        """
+        instance = self.session.query(Setting).filter_by(key=key).first()
+        if instance:
+            return instance.value
+        else:
+            return None
+    
+    @logging   
+    def setTags(self, tags):
+        """
+        Set tags. Tags must be an instanse of dict
+        Previous tags items will be removed
+        return True if all done
+        return False if something wrong
+        """
+        if not isinstance(tags, dict):
+            raise Exception("Wrong tags")
+            
+        for item in self.session.query(Tag).all():
+            self.session.delete(item)
+        
+        for key in tags.keys():
+            if not tags[key]:
+                raise Exception("Wrong tag's item")
+                
+            instance = Tag(key, tags[key])
+            self.session.add(instance)
+        
+        self.session.commit()
+        return True
+    
+    @logging   
+    def getTags(self):
+        """
+        Get all tags
+        return list of dicts of tags if all done
+        return [] there are not any tags yet
+        return False if something wrong
+        """
+        tags = self.session.query(Tag).all()
+        result = {}
+        for item in tags:
+            result[item.guid] = item.tag
+        return result
+    
+    @logging   
+    def setNotebooks(self, notebooks):
+        """
+        Set notebooks. Notebooks must be an instanse of dict
+        Previous notebooks items will be removed
+        return True if all done
+        return False if something wrong
+        """
+        if not isinstance(notebooks, dict):
+            raise Exception("Wrong notebooks")
+            
+        for item in self.session.query(Notebook).all():
+            self.session.delete(item)
+        
+        for key in notebooks.keys():
+            if not notebooks[key]:
+                raise Exception("Wrong notebook's item")
+                
+            instance = Notebook(key, notebooks[key])
+            self.session.add(instance)
+        
+        self.session.commit()
+        return True
+    
+    @logging   
+    def getNotebooks(self):
+        """
+        Get all notebooks
+        return list of notebooks if all done
+        return [] there are not any notebooks yet
+        return False if something wrong
+        """
+        notebooks = self.session.query(Notebook).all()
+        result = {}
+        for item in notebooks:
+            result[item.guid] = item.name
+        return result
+        
+    @logging
+    def setSearch(self, search_obj):
+        """
+        Set searching.
+        Previous searching items will be removed
+        return True if all done
+        return False if something wrong
+        """            
+        for item in self.session.query(Search).all():
+            self.session.delete(item)
+            
+        search = pickle.dumps(search_obj)
+        instance = Search(search)
+        self.session.add(instance)
+        
+        self.session.commit()
+        return True
+    
+    @logging   
+    def getSearch(self):
+        """
+        Get last searching
+        return list of dicts of last searching if all done
+        return [] there are not any searching yet
+        return False if something wrong
+        """
+        search = self.session.query(Search).first()
+        return pickle.loads(search.search_obj)