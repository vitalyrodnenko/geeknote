# -*- coding: utf-8 -*-

import os
import sys
import tempfile
from bs4 import BeautifulSoup, NavigableString
import threading
import hashlib
import html2text as html2text
import markdown2 as markdown
import tools
import out
import re
import config
from storage import Storage
from log import logging
from xml.sax.saxutils import escape, unescape

class EditorThread(threading.Thread):

    def __init__(self, editor):
        threading.Thread.__init__(self)
        self.editor = editor

    def run(self):
        self.editor.edit()


class Editor(object):
    # escape() and unescape() takes care of &, < and >.

    @staticmethod
    def getHtmlEscapeTable():
        return {'"': "&quot;",
                "'": "&apos;",
                '\n': "<br />"}

    @staticmethod
    def getHtmlUnescapeTable():
        return {v:k for k, v in Editor.getHtmlEscapeTable().items()}

    @staticmethod
    def HTMLEscape(text):
        return escape(text, Editor.getHtmlEscapeTable())

    @staticmethod
    def HTMLUnescape(text):
        return unescape(text, Editor.getHtmlUnescapeTable())

    @staticmethod
    def checklistInENMLtoSoup(soup):
        '''
        Transforms Evernote checklist elements to github `* [ ]` task list style
        '''
        transform_tags = ['p','div']

        # soup.select cant be used with dashes: https://bugs.launchpad.net/beautifulsoup/+bug/1276211
        for todo in soup.find_all('en-todo'):
            parent = todo.parent
            transform = parent.find() == todo and parent.name in transform_tags

            checked = todo.attrs.get('checked',None) == "true"
            todo.replace_with("[x] " if checked else "[ ] ")

            # EN checklist can appear anywhere, but if they appear at the beggining
            # of a block element, transform it so it ressembles github markdown syntax
            if transform:
                content = ''.join(unicode(child) for child in parent.children
                    if isinstance(child, NavigableString)
                ).strip()

                new_tag = soup.new_tag("li")
                new_tag.string = content
                parent.replace_with(new_tag)


    @staticmethod
    def ENMLtoText(contentENML):
        soup = BeautifulSoup(contentENML.decode('utf-8'))

        for section in soup.select('li > p'):
            section.replace_with( section.contents[0] )

        for section in soup.select('li > br'):
            if section.next_sibling:
                next_sibling = section.next_sibling.next_sibling
                if next_sibling:
                    if next_sibling.find('li'):
                        section.extract()
                else:
                    section.extract()

        Editor.checklistInENMLtoSoup(soup)

        for section in soup.findAll('en-todo', checked='true'):
            section.replace_with('[x]')

        for section in soup.findAll('en-todo'):
            section.replace_with('[ ]')

#       content = html2text.html2text(soup.prettify())
<<<<<<< HEAD
        content = html2text.html2text(str(soup).decode('utf-8'))
=======
        content = html2text.html2text(str(soup))
        content = html2text.html2text(str(soup).decode('utf-8'), '', 0)
>>>>>>> 78468d82

        content = re.sub(r' *\n', os.linesep, content)

        return content.encode('utf-8')

    @staticmethod
    def wrapENML(contentHTML):
        body = '<?xml version="1.0" encoding="UTF-8"?>\n'\
           '<!DOCTYPE en-note SYSTEM "http://xml.evernote.com/pub/enml2.dtd">\n'\
           '<en-note>%s</en-note>' % contentHTML
        return body

    @staticmethod
    def checklistInSoupToENML(soup):
        '''
        Transforms github style checklists `* [ ]` in the BeautifulSoup tree to
        enml.
        '''

        checktodo_re = re.compile(r'\[(.)\]')

        # To be more github compatible, if in a list all elements begins with `[ ]``
        # transform it to normal `[ ]` evernote elements
        for ul in soup.find_all('ul'):
            tasks = []; istodo = True

            for li in ul.find_all('li'):
                task = soup.new_tag('div')
                todo_tag = soup.new_tag('en-todo')

                reg = checktodo_re.match(li.get_text())
                istodo = istodo and reg
                character = reg.group(1) if reg else None

                if character == "x": todo_tag['checked']="true"

                task.append(todo_tag)
                if reg: task.append(NavigableString(li.get_text()[3:].strip()))
                tasks.append(task)

            if istodo:
                for task in tasks: ul.insert_after(task)
                ul.extract()

        # For the rest of elements just replace `[ ]` with the appropriate element
        for todo in soup.find_all(text=checktodo_re):
            str_re = re.match(r'(.*)\[(.)\](.*)',todo)
            pre = str_re.group(1)
            post = str_re.group(3)

            todo_tag = soup.new_tag('en-todo')
            if str_re.group(2) == "x": todo_tag['checked']="true"

            todo.replace_with(todo_tag)
            todo_tag.insert_before(pre)
            todo_tag.insert_after(post)


    @staticmethod
    def textToENML(content, raise_ex=False, format='markdown'):
        """
        Create an ENML format of note.
        """
        if not isinstance(content, str):
            content = ""
        try:
            content = unicode(content, "utf-8")
            # add 2 space before new line in paragraph for creating br tags
            content = re.sub(r'([^\r\n])([\r\n])([^\r\n])', r'\1  \n\3', content)
            if format=='markdown':
              contentHTML = markdown.markdown(content)

              soup = BeautifulSoup(contentHTML, 'html.parser')
              Editor.checklistInSoupToENML(soup)

              # Non-Pretty HTML output
              contentHTML = str(soup)
            #
            # For the 'pre' format, simply wrap the content with a 'pre' tag. Do
            # perform any parsing/mutation.
            #
            elif format=='pre':
              contentHTML = u''.join(('<pre>', content, '</pre>')).encode("utf-8")
            else:
              contentHTML = Editor.HTMLEscape(content)

            contentHTML = contentHTML.replace('[x]','<en-todo checked="true"></en-todo>')
            contentHTML = contentHTML.replace('[ ]','<en-todo></en-todo>')

            return Editor.wrapENML(contentHTML)
        except:
            import traceback
            traceback.print_exc()
            if raise_ex:
                raise Exception("Error while parsing text to html."
                                " Content must be an UTF-8 encode.")

            logging.error("Error while parsing text to html. "
                          "Content must be an UTF-8 encode.")
            out.failureMessage("Error while parsing text to html. "
                               "Content must be an UTF-8 encode.")
            return tools.exitErr()

    def __init__(self, content):
        if not isinstance(content, str):
            raise Exception("Note content must be an instance "
                            "of string, '%s' given." % type(content))

        (tempfileHandler, tempfileName) = tempfile.mkstemp(suffix=".markdown")
        os.write(tempfileHandler, self.ENMLtoText(content))
        os.close(tempfileHandler)

        self.content = content
        self.tempfile = tempfileName

    def getTempfileChecksum(self):
        with open(self.tempfile, 'rb') as fileHandler:
            checksum = hashlib.md5()
            while True:
                data = fileHandler.read(8192)
                if not data:
                    break
                checksum.update(data)

            return checksum.hexdigest()

    def edit(self):
        """
        Call the system editor, that types as a default in the system.
        Editing goes in markdown format, and then the markdown
        converts into HTML, before uploading to Evernote.
        """

        # Try to find default editor in the system.
        storage = Storage()
        editor = storage.getUserprop('editor')

        if not editor:
            editor = os.environ.get("editor")

        if not editor:
            editor = os.environ.get("EDITOR")

        if not editor:
            # If default editor is not finded, then use nano as a default.
            if sys.platform == 'win32':
                editor = config.DEF_WIN_EDITOR
            else:
                editor = config.DEF_UNIX_EDITOR

        # Make a system call to open file for editing.
        logging.debug("launch system editor: %s %s" % (editor, self.tempfile))

        out.preloader.stop()
        os.system(editor + " " + self.tempfile)
        out.preloader.launch()
        newContent = open(self.tempfile, 'r').read()

        return newContent
<|MERGE_RESOLUTION|>--- conflicted
+++ resolved
@@ -1,266 +1,260 @@
-# -*- coding: utf-8 -*-
-
-import os
-import sys
-import tempfile
-from bs4 import BeautifulSoup, NavigableString
-import threading
-import hashlib
-import html2text as html2text
-import markdown2 as markdown
-import tools
-import out
-import re
-import config
-from storage import Storage
-from log import logging
-from xml.sax.saxutils import escape, unescape
-
-class EditorThread(threading.Thread):
-
-    def __init__(self, editor):
-        threading.Thread.__init__(self)
-        self.editor = editor
-
-    def run(self):
-        self.editor.edit()
-
-
-class Editor(object):
-    # escape() and unescape() takes care of &, < and >.
-
-    @staticmethod
-    def getHtmlEscapeTable():
-        return {'"': "&quot;",
-                "'": "&apos;",
-                '\n': "<br />"}
-
-    @staticmethod
-    def getHtmlUnescapeTable():
-        return {v:k for k, v in Editor.getHtmlEscapeTable().items()}
-
-    @staticmethod
-    def HTMLEscape(text):
-        return escape(text, Editor.getHtmlEscapeTable())
-
-    @staticmethod
-    def HTMLUnescape(text):
-        return unescape(text, Editor.getHtmlUnescapeTable())
-
-    @staticmethod
-    def checklistInENMLtoSoup(soup):
-        '''
-        Transforms Evernote checklist elements to github `* [ ]` task list style
-        '''
-        transform_tags = ['p','div']
-
-        # soup.select cant be used with dashes: https://bugs.launchpad.net/beautifulsoup/+bug/1276211
-        for todo in soup.find_all('en-todo'):
-            parent = todo.parent
-            transform = parent.find() == todo and parent.name in transform_tags
-
-            checked = todo.attrs.get('checked',None) == "true"
-            todo.replace_with("[x] " if checked else "[ ] ")
-
-            # EN checklist can appear anywhere, but if they appear at the beggining
-            # of a block element, transform it so it ressembles github markdown syntax
-            if transform:
-                content = ''.join(unicode(child) for child in parent.children
-                    if isinstance(child, NavigableString)
-                ).strip()
-
-                new_tag = soup.new_tag("li")
-                new_tag.string = content
-                parent.replace_with(new_tag)
-
-
-    @staticmethod
-    def ENMLtoText(contentENML):
-        soup = BeautifulSoup(contentENML.decode('utf-8'))
-
-        for section in soup.select('li > p'):
-            section.replace_with( section.contents[0] )
-
-        for section in soup.select('li > br'):
-            if section.next_sibling:
-                next_sibling = section.next_sibling.next_sibling
-                if next_sibling:
-                    if next_sibling.find('li'):
-                        section.extract()
-                else:
-                    section.extract()
-
-        Editor.checklistInENMLtoSoup(soup)
-
-        for section in soup.findAll('en-todo', checked='true'):
-            section.replace_with('[x]')
-
-        for section in soup.findAll('en-todo'):
-            section.replace_with('[ ]')
-
-#       content = html2text.html2text(soup.prettify())
-<<<<<<< HEAD
-        content = html2text.html2text(str(soup).decode('utf-8'))
-=======
-        content = html2text.html2text(str(soup))
-        content = html2text.html2text(str(soup).decode('utf-8'), '', 0)
->>>>>>> 78468d82
-
-        content = re.sub(r' *\n', os.linesep, content)
-
-        return content.encode('utf-8')
-
-    @staticmethod
-    def wrapENML(contentHTML):
-        body = '<?xml version="1.0" encoding="UTF-8"?>\n'\
-           '<!DOCTYPE en-note SYSTEM "http://xml.evernote.com/pub/enml2.dtd">\n'\
-           '<en-note>%s</en-note>' % contentHTML
-        return body
-
-    @staticmethod
-    def checklistInSoupToENML(soup):
-        '''
-        Transforms github style checklists `* [ ]` in the BeautifulSoup tree to
-        enml.
-        '''
-
-        checktodo_re = re.compile(r'\[(.)\]')
-
-        # To be more github compatible, if in a list all elements begins with `[ ]``
-        # transform it to normal `[ ]` evernote elements
-        for ul in soup.find_all('ul'):
-            tasks = []; istodo = True
-
-            for li in ul.find_all('li'):
-                task = soup.new_tag('div')
-                todo_tag = soup.new_tag('en-todo')
-
-                reg = checktodo_re.match(li.get_text())
-                istodo = istodo and reg
-                character = reg.group(1) if reg else None
-
-                if character == "x": todo_tag['checked']="true"
-
-                task.append(todo_tag)
-                if reg: task.append(NavigableString(li.get_text()[3:].strip()))
-                tasks.append(task)
-
-            if istodo:
-                for task in tasks: ul.insert_after(task)
-                ul.extract()
-
-        # For the rest of elements just replace `[ ]` with the appropriate element
-        for todo in soup.find_all(text=checktodo_re):
-            str_re = re.match(r'(.*)\[(.)\](.*)',todo)
-            pre = str_re.group(1)
-            post = str_re.group(3)
-
-            todo_tag = soup.new_tag('en-todo')
-            if str_re.group(2) == "x": todo_tag['checked']="true"
-
-            todo.replace_with(todo_tag)
-            todo_tag.insert_before(pre)
-            todo_tag.insert_after(post)
-
-
-    @staticmethod
-    def textToENML(content, raise_ex=False, format='markdown'):
-        """
-        Create an ENML format of note.
-        """
-        if not isinstance(content, str):
-            content = ""
-        try:
-            content = unicode(content, "utf-8")
-            # add 2 space before new line in paragraph for creating br tags
-            content = re.sub(r'([^\r\n])([\r\n])([^\r\n])', r'\1  \n\3', content)
-            if format=='markdown':
-              contentHTML = markdown.markdown(content)
-
-              soup = BeautifulSoup(contentHTML, 'html.parser')
-              Editor.checklistInSoupToENML(soup)
-
-              # Non-Pretty HTML output
-              contentHTML = str(soup)
-            #
-            # For the 'pre' format, simply wrap the content with a 'pre' tag. Do
-            # perform any parsing/mutation.
-            #
-            elif format=='pre':
-              contentHTML = u''.join(('<pre>', content, '</pre>')).encode("utf-8")
-            else:
-              contentHTML = Editor.HTMLEscape(content)
-
-            contentHTML = contentHTML.replace('[x]','<en-todo checked="true"></en-todo>')
-            contentHTML = contentHTML.replace('[ ]','<en-todo></en-todo>')
-
-            return Editor.wrapENML(contentHTML)
-        except:
-            import traceback
-            traceback.print_exc()
-            if raise_ex:
-                raise Exception("Error while parsing text to html."
-                                " Content must be an UTF-8 encode.")
-
-            logging.error("Error while parsing text to html. "
-                          "Content must be an UTF-8 encode.")
-            out.failureMessage("Error while parsing text to html. "
-                               "Content must be an UTF-8 encode.")
-            return tools.exitErr()
-
-    def __init__(self, content):
-        if not isinstance(content, str):
-            raise Exception("Note content must be an instance "
-                            "of string, '%s' given." % type(content))
-
-        (tempfileHandler, tempfileName) = tempfile.mkstemp(suffix=".markdown")
-        os.write(tempfileHandler, self.ENMLtoText(content))
-        os.close(tempfileHandler)
-
-        self.content = content
-        self.tempfile = tempfileName
-
-    def getTempfileChecksum(self):
-        with open(self.tempfile, 'rb') as fileHandler:
-            checksum = hashlib.md5()
-            while True:
-                data = fileHandler.read(8192)
-                if not data:
-                    break
-                checksum.update(data)
-
-            return checksum.hexdigest()
-
-    def edit(self):
-        """
-        Call the system editor, that types as a default in the system.
-        Editing goes in markdown format, and then the markdown
-        converts into HTML, before uploading to Evernote.
-        """
-
-        # Try to find default editor in the system.
-        storage = Storage()
-        editor = storage.getUserprop('editor')
-
-        if not editor:
-            editor = os.environ.get("editor")
-
-        if not editor:
-            editor = os.environ.get("EDITOR")
-
-        if not editor:
-            # If default editor is not finded, then use nano as a default.
-            if sys.platform == 'win32':
-                editor = config.DEF_WIN_EDITOR
-            else:
-                editor = config.DEF_UNIX_EDITOR
-
-        # Make a system call to open file for editing.
-        logging.debug("launch system editor: %s %s" % (editor, self.tempfile))
-
-        out.preloader.stop()
-        os.system(editor + " " + self.tempfile)
-        out.preloader.launch()
-        newContent = open(self.tempfile, 'r').read()
-
-        return newContent
+# -*- coding: utf-8 -*-
+
+import os
+import sys
+import tempfile
+from bs4 import BeautifulSoup, NavigableString
+import threading
+import hashlib
+import html2text as html2text
+import markdown2 as markdown
+import tools
+import out
+import re
+import config
+from storage import Storage
+from log import logging
+from xml.sax.saxutils import escape, unescape
+
+class EditorThread(threading.Thread):
+
+    def __init__(self, editor):
+        threading.Thread.__init__(self)
+        self.editor = editor
+
+    def run(self):
+        self.editor.edit()
+
+
+class Editor(object):
+    # escape() and unescape() takes care of &, < and >.
+
+    @staticmethod
+    def getHtmlEscapeTable():
+        return {'"': "&quot;",
+                "'": "&apos;",
+                '\n': "<br />"}
+
+    @staticmethod
+    def getHtmlUnescapeTable():
+        return {v:k for k, v in Editor.getHtmlEscapeTable().items()}
+
+    @staticmethod
+    def HTMLEscape(text):
+        return escape(text, Editor.getHtmlEscapeTable())
+
+    @staticmethod
+    def HTMLUnescape(text):
+        return unescape(text, Editor.getHtmlUnescapeTable())
+
+    @staticmethod
+    def checklistInENMLtoSoup(soup):
+        '''
+        Transforms Evernote checklist elements to github `* [ ]` task list style
+        '''
+        transform_tags = ['p','div']
+
+        # soup.select cant be used with dashes: https://bugs.launchpad.net/beautifulsoup/+bug/1276211
+        for todo in soup.find_all('en-todo'):
+            parent = todo.parent
+            transform = parent.find() == todo and parent.name in transform_tags
+
+            checked = todo.attrs.get('checked',None) == "true"
+            todo.replace_with("[x] " if checked else "[ ] ")
+
+            # EN checklist can appear anywhere, but if they appear at the beggining
+            # of a block element, transform it so it ressembles github markdown syntax
+            if transform:
+                content = ''.join(unicode(child) for child in parent.children
+                    if isinstance(child, NavigableString)
+                ).strip()
+
+                new_tag = soup.new_tag("li")
+                new_tag.string = content
+                parent.replace_with(new_tag)
+
+
+    @staticmethod
+    def ENMLtoText(contentENML):
+        soup = BeautifulSoup(contentENML.decode('utf-8'))
+
+        for section in soup.select('li > p'):
+            section.replace_with( section.contents[0] )
+
+        for section in soup.select('li > br'):
+            if section.next_sibling:
+                next_sibling = section.next_sibling.next_sibling
+                if next_sibling:
+                    if next_sibling.find('li'):
+                        section.extract()
+                else:
+                    section.extract()
+
+        Editor.checklistInENMLtoSoup(soup)
+
+        for section in soup.findAll('en-todo', checked='true'):
+            section.replace_with('[x]')
+
+        for section in soup.findAll('en-todo'):
+            section.replace_with('[ ]')
+
+        content = html2text.html2text(str(soup))
+        content = html2text.html2text(str(soup).decode('utf-8'), '', 0)
+        content = re.sub(r' *\n', os.linesep, content)
+
+        return content.encode('utf-8')
+
+    @staticmethod
+    def wrapENML(contentHTML):
+        body = '<?xml version="1.0" encoding="UTF-8"?>\n'\
+           '<!DOCTYPE en-note SYSTEM "http://xml.evernote.com/pub/enml2.dtd">\n'\
+           '<en-note>%s</en-note>' % contentHTML
+        return body
+
+    @staticmethod
+    def checklistInSoupToENML(soup):
+        '''
+        Transforms github style checklists `* [ ]` in the BeautifulSoup tree to
+        enml.
+        '''
+
+        checktodo_re = re.compile(r'\[(.)\]')
+
+        # To be more github compatible, if in a list all elements begins with `[ ]``
+        # transform it to normal `[ ]` evernote elements
+        for ul in soup.find_all('ul'):
+            tasks = []; istodo = True
+
+            for li in ul.find_all('li'):
+                task = soup.new_tag('div')
+                todo_tag = soup.new_tag('en-todo')
+
+                reg = checktodo_re.match(li.get_text())
+                istodo = istodo and reg
+                character = reg.group(1) if reg else None
+
+                if character == "x": todo_tag['checked']="true"
+
+                task.append(todo_tag)
+                if reg: task.append(NavigableString(li.get_text()[3:].strip()))
+                tasks.append(task)
+
+            if istodo:
+                for task in tasks: ul.insert_after(task)
+                ul.extract()
+
+        # For the rest of elements just replace `[ ]` with the appropriate element
+        for todo in soup.find_all(text=checktodo_re):
+            str_re = re.match(r'(.*)\[(.)\](.*)',todo)
+            pre = str_re.group(1)
+            post = str_re.group(3)
+
+            todo_tag = soup.new_tag('en-todo')
+            if str_re.group(2) == "x": todo_tag['checked']="true"
+
+            todo.replace_with(todo_tag)
+            todo_tag.insert_before(pre)
+            todo_tag.insert_after(post)
+
+
+    @staticmethod
+    def textToENML(content, raise_ex=False, format='markdown'):
+        """
+        Create an ENML format of note.
+        """
+        if not isinstance(content, str):
+            content = ""
+        try:
+            content = unicode(content, "utf-8")
+            # add 2 space before new line in paragraph for creating br tags
+            content = re.sub(r'([^\r\n])([\r\n])([^\r\n])', r'\1  \n\3', content)
+            if format=='markdown':
+              contentHTML = markdown.markdown(content)
+
+              soup = BeautifulSoup(contentHTML, 'html.parser')
+              Editor.checklistInSoupToENML(soup)
+
+              # Non-Pretty HTML output
+              contentHTML = str(soup)
+            #
+            # For the 'pre' format, simply wrap the content with a 'pre' tag. Do
+            # perform any parsing/mutation.
+            #
+            elif format=='pre':
+              contentHTML = u''.join(('<pre>', content, '</pre>')).encode("utf-8")
+            else:
+              contentHTML = Editor.HTMLEscape(content)
+
+            contentHTML = contentHTML.replace('[x]','<en-todo checked="true"></en-todo>')
+            contentHTML = contentHTML.replace('[ ]','<en-todo></en-todo>')
+
+            return Editor.wrapENML(contentHTML)
+        except:
+            import traceback
+            traceback.print_exc()
+            if raise_ex:
+                raise Exception("Error while parsing text to html."
+                                " Content must be an UTF-8 encode.")
+
+            logging.error("Error while parsing text to html. "
+                          "Content must be an UTF-8 encode.")
+            out.failureMessage("Error while parsing text to html. "
+                               "Content must be an UTF-8 encode.")
+            return tools.exitErr()
+
+    def __init__(self, content):
+        if not isinstance(content, str):
+            raise Exception("Note content must be an instance "
+                            "of string, '%s' given." % type(content))
+
+        (tempfileHandler, tempfileName) = tempfile.mkstemp(suffix=".markdown")
+        os.write(tempfileHandler, self.ENMLtoText(content))
+        os.close(tempfileHandler)
+
+        self.content = content
+        self.tempfile = tempfileName
+
+    def getTempfileChecksum(self):
+        with open(self.tempfile, 'rb') as fileHandler:
+            checksum = hashlib.md5()
+            while True:
+                data = fileHandler.read(8192)
+                if not data:
+                    break
+                checksum.update(data)
+
+            return checksum.hexdigest()
+
+    def edit(self):
+        """
+        Call the system editor, that types as a default in the system.
+        Editing goes in markdown format, and then the markdown
+        converts into HTML, before uploading to Evernote.
+        """
+
+        # Try to find default editor in the system.
+        storage = Storage()
+        editor = storage.getUserprop('editor')
+
+        if not editor:
+            editor = os.environ.get("editor")
+
+        if not editor:
+            editor = os.environ.get("EDITOR")
+
+        if not editor:
+            # If default editor is not finded, then use nano as a default.
+            if sys.platform == 'win32':
+                editor = config.DEF_WIN_EDITOR
+            else:
+                editor = config.DEF_UNIX_EDITOR
+
+        # Make a system call to open file for editing.
+        logging.debug("launch system editor: %s %s" % (editor, self.tempfile))
+
+        out.preloader.stop()
+        os.system(editor + " " + self.tempfile)
+        out.preloader.launch()
+        newContent = open(self.tempfile, 'r').read()
+
+        return newContent