# -*- coding: utf-8 -*-

import getpass
import threading
import thread
import time
import datetime
import sys

import tools
from editor import Editor
import config


def preloaderPause(fn, *args, **kwargs):
    def wrapped(*args, **kwargs):

        if not preloader.isLaunch:
            return fn(*args, **kwargs)

        preloader.stop()
        result = fn(*args, **kwargs)
        preloader.launch()

        return result

    return wrapped


def preloaderStop(fn, *args, **kwargs):
    def wrapped(*args, **kwargs):

        if not preloader.isLaunch:
            return fn(*args, **kwargs)

        preloader.stop()
        result = fn(*args, **kwargs)
        return result

    return wrapped


class preloader(object):

    progress = (">  ", ">> ", ">>>", " >>", "  >", "   ")
    clearLine = "\r" + " " * 40 + "\r"
    message = None
    isLaunch = False
    counter = 0

    @staticmethod
    def setMessage(message, needLaunch=True):
        preloader.message = message
        if not preloader.isLaunch and needLaunch:
            preloader.launch()

    @staticmethod
    def launch():
        if not config.IS_OUT_TERMINAL:
            return
        preloader.counter = 0
        preloader.isLaunch = True
        thread.start_new_thread(preloader.draw, ())

    @staticmethod
    def stop():
        if not config.IS_OUT_TERMINAL:
            return
        preloader.counter = -1
        printLine(preloader.clearLine, "")
        preloader.isLaunch = False

    @staticmethod
    def exit(code=0):
        preloader.stop()

        if threading.current_thread().__class__.__name__ == '_MainThread':
            sys.exit(code)
        else:
            thread.exit()

    @staticmethod
    def draw():
        try:
            if not preloader.isLaunch:
                return

            while preloader.counter >= 0:
                printLine(preloader.clearLine, "")
                preloader.counter += 1
                printLine("%s : %s" % (preloader.progress[preloader.counter % len(preloader.progress)], preloader.message), "")

                time.sleep(0.3)
        except:
            pass


@preloaderPause
def GetUserCredentials():
    """Prompts the user for a username and password."""
    try:
        login = None
        password = None
        if login is None:
            login = rawInput("Login: ")

        if password is None:
            password = rawInput("Password: ", True)
    except (KeyboardInterrupt, SystemExit), e:
        if e.message:
            tools.exit(e.message)
        else:
            tools.exit

    return (login, password)

@preloaderPause
def GetUserAuthCode():
    """Prompts the user for a two factor auth code."""
    try:
        code = None
        if code is None:
          code = rawInput("Two-Factor Authentication Code: ")
    except (KeyboardInterrupt, SystemExit), e:
        if e.message:
            tools.exit(e.message)
        else:
            tools.exit

    return code

@preloaderStop
def SearchResult(listItems, request, **kwargs):
    """Print search results."""
    printLine("Search request: %s" % request)
    printList(listItems, **kwargs)


@preloaderStop
def SelectSearchResult(listItems, **kwargs):
    """Select a search result."""
    return printList(listItems, showSelector=True, **kwargs)


@preloaderStop
def confirm(message):
    printLine(message)
    try:
        while True:
            answer = rawInput("Yes/No: ")
            if answer.lower() in ["yes", "ye", "y"]:
                return True
            if answer.lower() in ["no", "n"]:
                return False
            failureMessage('Incorrect answer "%s", '
                           'please try again:\n' % answer)
    except (KeyboardInterrupt, SystemExit), e:
        if e.message:
            tools.exit(e.message)
        else:
            tools.exit


@preloaderStop
def showNote(note):
    separator("#", "TITLE")
    printLine(note.title)
    separator("=", "META")
    printLine("Created: %s" %
              (printDate(note.created).ljust(15, " ")))
    printLine("Updated: %s" %
              (printDate(note.updated).ljust(15, " ")))
    for key, value in note.attributes.__dict__.items():
        if value:
          printLine("%s: %s" % (key, value))
    separator("-", "CONTENT")
    if note.tagNames:
        printLine("Tags: %s" % ', '.join(note.tagNames))

    printLine(Editor.ENMLtoText(note.content))

@preloaderStop
def showNoteRaw(note):
    printLine(Editor.ENMLtoText(note.content, 'pre'))

@preloaderStop
def showUser(user, fullInfo):
    def line(key, value):
        if value:
            printLine("%s : %s" % (key.ljust(16, " "), value))

    separator("#", "USER INFO")
    line('Username', user.username)
    line('Name', user.name)
    line('Email', user.email)

    if fullInfo:
        limit = (int(user.accounting.uploadLimit) / 1024 / 1024)
        endlimit = time.gmtime(user.accounting.uploadLimitEnd / 1000)
        line('Upload limit', "%.2f" % limit)
        line('Upload limit end', time.strftime("%d.%m.%Y", endlimit))


@preloaderStop
def successMessage(message):
    """ Displaying a message. """
    printLine(message, "\n")


@preloaderStop
def failureMessage(message):
    """ Displaying a message."""
    printLine(message, "\n", sys.stderr)

def separator(symbol="", title=""):
    size = 40
    if title:
        sw = (size - len(title) + 2) / 2
        printLine("%s %s %s" % (symbol * sw,
                                title,
                                symbol * (sw - (len(title) + 1) % 2)))

    else:
        printLine(symbol * size + "\n")


@preloaderStop
def printList(listItems, title="", showSelector=False,
              showByStep=20, showUrl=False):

    if title:
        separator("=", title)

    total = len(listItems)
    printLine("Total found: %d" % total)
    for key, item in enumerate(listItems):
        key += 1

        printLine("%s : %s%s%s" % (
            str(key).rjust(3, " "),
            printDate(item.created).ljust(18, " ") if hasattr(item, 'created') else '',
            item.title if hasattr(item, 'title') else item.name,
            " " + (">>> " + config.NOTE_URL % item.guid) if showUrl else '',))

        if key % showByStep == 0 and key < total:
            printLine("-- More --", "\r")
            tools.getch()
            printLine(" " * 12, "\r")

    if showSelector:
        printLine("  0 : -Cancel-")
        try:
            while True:
                num = rawInput(": ")
                if tools.checkIsInt(num) and 1 <= int(num) <= total:
                    return listItems[int(num) - 1]
                if num == '0':
                    exit(1)
                failureMessage('Incorrect number "%s", '
                               'please try again:\n' % num)
        except (KeyboardInterrupt, SystemExit), e:
            if e.message:
                tools.exit(e.message)
            else:
                tools.exit


def rawInput(message, isPass=False):
    if isPass:
        data = getpass.getpass(message)
    else:
        data = raw_input(message)
    return tools.stdinEncode(data)


def printDate(timestamp):
<<<<<<< HEAD
    return datetime.date.strftime(datetime.date.fromtimestamp(timestamp / 1000), "%d.%m.%Y")
=======
    
    if len(str(timestamp)) == 13:
	    timestamp = int(str(timestamp)[0:-3])

    return time.strftime("%d.%m.%Y", time.localtime(timestamp / 1000))

>>>>>>> 790d2647

def printLine(line, endLine="\n", out=sys.stdout):
    message = line + endLine
    message = tools.stdoutEncode(message)
    try:
        out.write(message)
    except:
        pass
    out.flush()


def printAbout():
    printLine('Version: %s' % str(config.VERSION))
    printLine('Geeknote - a command line client for Evernote.')
    printLine('Use geeknote --help to read documentation.')
    printLine('And visit www.geeknote.me to check for updates.')<|MERGE_RESOLUTION|>--- conflicted
+++ resolved
@@ -274,16 +274,17 @@
 
 
 def printDate(timestamp):
-<<<<<<< HEAD
-    return datetime.date.strftime(datetime.date.fromtimestamp(timestamp / 1000), "%d.%m.%Y")
-=======
+
+    # Author @ash-2000 https://github.com/ash-2000
+    # Check for crashing when timestamp is 13 digits on python2.7
+    # pull request #260
     
     if len(str(timestamp)) == 13:
-	    timestamp = int(str(timestamp)[0:-3])
-
-    return time.strftime("%d.%m.%Y", time.localtime(timestamp / 1000))
-
->>>>>>> 790d2647
+        timestamp = int(str(timestamp)[0:-3])
+
+    # ---
+    
+    return datetime.date.strftime(datetime.date.fromtimestamp(timestamp / 1000), "%d.%m.%Y")
 
 def printLine(line, endLine="\n", out=sys.stdout):
     message = line + endLine
